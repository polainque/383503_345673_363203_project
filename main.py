--- conflicted
+++ resolved
@@ -216,9 +216,6 @@
 
         print(f"Best hyperparameters: lr={best_lr:.1e}, max_iters={best_max_iters}")
         print(f"Best validation accuracy: {best_acc:.3f}%")
-<<<<<<< HEAD
-    
-=======
 
         # Extract and sort unique learning rates and max_iters
         lrs = sorted(set(lr for lr, _, _ in all_accuracies))
@@ -255,7 +252,6 @@
         plt.savefig("plots/logistic_regression_hyperparam_surface.png")
         plt.show()
 
->>>>>>> 47989572
     if args.method == "kmeans" and not args.test:
         print("\nHyperparameter search for KMeans:")
         best_acc = 0
