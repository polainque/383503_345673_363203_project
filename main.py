--- conflicted
+++ resolved
@@ -3,10 +3,7 @@
 import numpy as np
 import matplotlib.pyplot as plt
 import time
-<<<<<<< HEAD
-
-=======
->>>>>>> 0a9691b4
+
 
 from src.data import load_data
 from src.methods.dummy_methods import DummyClassifier
@@ -260,10 +257,6 @@
         print(f"\nBest hyperparameters: K={best_k}, max_iters={best_max_iters}")
         print(f"Best validation accuracy: {best_acc:.3f}%")
 
-<<<<<<< HEAD
-### WRITE YOUR CODE HERE if you want to add other outputs, visualization, etc.
-
-=======
         # Create visualizations
 
         # 1. Plot accuracy vs. K for different max_iters
@@ -324,7 +317,6 @@
         plt.savefig('kmeans_training_time_vs_k.png')
         plt.show(block=False)
             
->>>>>>> 0a9691b4
 if __name__ == "__main__":
     # Definition of the arguments that can be given through the command line (terminal).
     # If an argument is not given, it will take its default value as defined below.
